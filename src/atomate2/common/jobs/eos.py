--- conflicted
+++ resolved
@@ -368,32 +368,6 @@
                 for i, key in enumerate(["b0", "b1", "v0"]):
                     self[jobtype]["EOS"][key] = eos_params[i]
 
-<<<<<<< HEAD
-    return flow_fit_outputs
-
-
-@job
-def rescale_volume(structure: Structure, new_volume: float) -> Structure:
-    """
-    Rescale the input structure to a specified volume.
-
-    Parameters
-    ----------
-    structure : Structure
-        Input structure to rescale
-    volume : float
-        Target volume to rescale the input structure to
-    prev_dir : str or Path or None (default)
-        The previous directory in which the input structure was relaxed
-
-    Returns
-    -------
-    Structure
-        A rescaled structure to the target volume
-    """
-    return structure.scale_lattice(new_volume)
-=======
         self["V0"] = self[jobtype]["EOS"].get("v0")
         self["Vmax"] = max(self["relax"]["volume"])
-        self["Vmin"] = min(self["relax"]["volume"])
->>>>>>> c74c5d17
+        self["Vmin"] = min(self["relax"]["volume"])