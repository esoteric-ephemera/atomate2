--- conflicted
+++ resolved
@@ -54,143 +54,10 @@
         ),
     )
 
-<<<<<<< HEAD
     def model_post_init(self, __context: Any) -> None:
         """Find forcefield version and name from defined attrs."""
         if (self.forcefield_name is None) and (self.ase_calculator_name is not None):
             self.forcefield_name = self.ase_calculator_name
-=======
-    @classmethod
-    def from_ase_compatible_result(
-        cls,
-        forcefield_name: str,
-        result: dict,
-        relax_cell: bool,
-        steps: int,
-        relax_kwargs: dict = None,
-        optimizer_kwargs: dict = None,
-        fix_symmetry: bool = False,
-        symprec: float = 1e-2,
-        ionic_step_data: tuple = ("energy", "forces", "magmoms", "stress", "structure"),
-        store_trajectory: StoreTrajectoryOption = StoreTrajectoryOption.NO,
-        **task_document_kwargs,
-    ) -> Self:
-        """Create a ForceFieldTaskDocument for a Task that has ASE-compatible outputs.
-
-        Parameters
-        ----------
-        forcefield_name : str
-            Name of the force field used.
-        result : dict
-            The outputted results from the task.
-        relax_cell : bool
-            Whether the cell shape/volume was allowed to change during the task.
-        fix_symmetry : bool
-            Whether to fix the symmetry of the structure during relaxation.
-        symprec : float
-            Tolerance for symmetry finding in case of fix_symmetry.
-        steps : int
-            Maximum number of ionic steps allowed during relaxation.
-        relax_kwargs : dict
-            Keyword arguments that will get passed to :obj:`Relaxer.relax`.
-        optimizer_kwargs : dict
-            Keyword arguments that will get passed to :obj:`Relaxer()`.
-        ionic_step_data : tuple
-            Which data to save from each ionic step.
-        store_trajectory:
-            whether to set the StoreTrajectoryOption
-        task_document_kwargs : dict
-            Additional keyword args passed to :obj:`.ForceFieldTaskDocument()`.
-        """
-        trajectory = result["trajectory"]
-
-        n_steps = len(trajectory)
-
-        # NOTE: convert stress units from eV/A³ to kBar (* -1 from standard output)
-        # and to 3x3 matrix to comply with MP convention
-        for idx in range(n_steps):
-            if trajectory.frame_properties[idx].get("stress") is not None:
-                trajectory.frame_properties[idx]["stress"] = voigt_6_to_full_3x3_stress(
-                    [
-                        val * -10 / GPa
-                        for val in trajectory.frame_properties[idx]["stress"]
-                    ]
-                )
-
-        input_structure = trajectory[0]
-
-        input_doc = InputDoc(
-            structure=input_structure,
-            relax_cell=relax_cell,
-            fix_symmetry=fix_symmetry,
-            symprec=symprec,
-            steps=steps,
-            relax_kwargs=relax_kwargs,
-            optimizer_kwargs=optimizer_kwargs,
-        )
-
-        # Workaround for cases where the ASE optimizer does not correctly limit the
-        # number of steps for static calculations.
-        if steps <= 1:
-            steps = 1
-            n_steps = 1
-            trajectory = Trajectory.from_structures(
-                structures=[trajectory[0]],
-                frame_properties=[trajectory.frame_properties[0]],
-                constant_lattice=False,
-            )
-            output_structure = input_structure
-        else:
-            output_structure = result["final_structure"]
-
-        final_energy = trajectory.frame_properties[-1]["energy"]
-        final_energy_per_atom = final_energy / input_structure.num_sites
-        final_forces = trajectory.frame_properties[-1]["forces"]
-        final_stress = trajectory.frame_properties[-1]["stress"]
-
-        ionic_steps = []
-        for idx in range(n_steps):
-            _ionic_step_data = {
-                key: trajectory.frame_properties[idx][key]
-                if key in ionic_step_data
-                else None
-                for key in ("energy", "forces", "stress")
-            }
-
-            cur_structure = trajectory[idx] if "structure" in ionic_step_data else None
-
-            # include "magmoms" in :obj:`ionic_step` if the trajectory has "magmoms"
-            if "magmoms" in trajectory.frame_properties[idx]:
-                _ionic_step_data.update(
-                    magmoms=trajectory.frame_properties[idx]["magmoms"]
-                    if "magmoms" in ionic_step_data
-                    else None
-                )
-
-            ionic_step = IonicStep(
-                structure=cur_structure,
-                **_ionic_step_data,
-            )
-
-            ionic_steps.append(ionic_step)
-
-        forcefield_objects: dict[ForcefieldObject, Any] = {}
-        if store_trajectory != StoreTrajectoryOption.NO:
-            # For VASP calculations, the PARTIAL trajectory option removes
-            # electronic step info. There is no equivalent for forcefields,
-            # so we just save the same info for FULL and PARTIAL options.
-            forcefield_objects[ForcefieldObject.TRAJECTORY] = trajectory  # type: ignore[index]
-
-        output_doc = OutputDoc(
-            structure=output_structure,
-            energy=final_energy,
-            energy_per_atom=final_energy_per_atom,
-            forces=final_forces,
-            stress=final_stress,
-            ionic_steps=ionic_steps,
-            n_steps=n_steps,
-        )
->>>>>>> f5ab8cce
 
         # map force field name to its package name
         model_to_pkg_map = {
@@ -200,13 +67,8 @@
             MLFF.GAP: "quippy-ase",
             MLFF.Nequip: "nequip",
         }
-<<<<<<< HEAD
 
-        if pkg_name := pkg_names.get(self.forcefield_name):
-=======
-        pkg_name = {str(k): v for k, v in model_to_pkg_map.items()}.get(forcefield_name)
-        if pkg_name:
->>>>>>> f5ab8cce
+        if pkg_name := {str(k): v for k, v in model_to_pkg_map.items()}.get(self.forcefield_name):
             import importlib.metadata
 
             self.forcefield_version = importlib.metadata.version(pkg_name)
