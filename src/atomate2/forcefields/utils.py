--- conflicted
+++ resolved
@@ -379,7 +379,6 @@
             atoms = atoms.atoms
 
         struct = self.ase_adaptor.get_structure(atoms)
-<<<<<<< HEAD
         traj = obs.to_pymatgen_trajectory(None)
         is_force_conv = all(
             np.linalg.norm(traj.frame_properties[-1]["forces"][i]) < abs(fmax)
@@ -453,9 +452,6 @@
         calculator = _calculator(**calculator_kwargs)
 
     return calculator
-=======
-        return {"final_structure": struct, "trajectory": obs}
-
 
 @contextmanager
 def revert_default_dtype() -> Generator[None, None, None]:
@@ -470,5 +466,4 @@
 
     orig = torch.get_default_dtype()
     yield
-    torch.set_default_dtype(orig)
->>>>>>> ee0f5256
+    torch.set_default_dtype(orig)